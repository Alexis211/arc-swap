#![doc(
    html_root_url = "https://docs.rs/arc-swap/0.3.11/arc-swap/",
    test(attr(deny(warnings)))
)]
#![deny(missing_docs, warnings)]
#![allow(renamed_and_removed_lints)]
<<<<<<< HEAD
#![cfg_attr(feature = "unstable-weak", feature(weak_into_raw))]
=======
// TODO: The docs might want some rewrite and cleanup too. This is quite a mouthful for
// *introduction* to the library.
>>>>>>> 5939ac47

//! Making [`Arc`][Arc] itself atomic
//!
//! This library provides the [`ArcSwapAny`][ArcSwapAny] type (which you probably don't want to use
//! directly) and several type aliases that set it up for common use cases:
//!
//! * [`ArcSwap`][ArcSwap], which operates on [`Arc<T>`][Arc].
//! * [`ArcSwapOption`][ArcSwapOption], which operates on `Option<Arc<T>>`.
//! * [`IndependentArcSwap`][IndependentArcSwap], which uses slightly different trade-off decisions
//!   ‒ see below.
//!
//! Note that as these are *type aliases*, the useful methods are defined on
//! [`ArcSwapAny`][ArcSwapAny] directly and you want to look at its documentation, not on the
//! aliases.
//!
//! This is similar to [`RwLock<Arc<T>>`][RwLock], but it is faster, the readers are never blocked
//! (not even by writes) and it is more configurable.
//!
//! Or, you can look at it this way. There's [`Arc<T>`][Arc] ‒ it knows when it stops being used and
//! therefore can clean up memory. But once there's a [`Arc<T>`][Arc] somewhere, shared between
//! threads, it has to keep pointing to the same thing. On the other hand, there's
//! [`AtomicPtr`][AtomicPtr] which can be changed even when shared between
//! threads, but it doesn't know when the data pointed to is no longer in use so it
//! doesn't clean up. This is a hybrid between the two.
//!
//! # Motivation
//!
//! First, the C++ [`shared_ptr`][shared_ptr] can act this way. The fact that it's only the surface
//! API and all the implementations I could find hide a mutex inside wasn't known to me when I
//! started working on this. So I decided Rust needs to keep up there.
//!
//! Second, I like hard problems and this seems like an apt supply of them.
//!
//! And third, I actually have few use cases for something like this.
//!
//! # Performance characteristics
//!
//! It is optimised for read-heavy situations with only occasional writes. Few examples might be:
//!
//! * Global configuration data structure, which is updated once in a blue moon when an operator
//!   manually does some changes, but looked into through the whole program all the time. Looking
//!   into it should be cheap and multiple threads should be able to look into it at the same time.
//! * Some in-memory database or maybe routing tables, where lookup latency matters. Updating the
//!   routing tables isn't an excuse to stop processing packets even for a short while.
//!
//! ## Lock-free readers
//!
//! All the read operations are always [lock-free]. Most of the time, they are actually
//! [wait-free]. The only one that is *only* lock-free is the first [`load`][load] access in each
//! thread (across all the pointers).
//!
//! So, when the documentation talks about *contention*, it talks about multiple CPU cores having to
//! sort out who changes the bytes in a cache line first and who is next. This slows things down,
//! but it still rolls forward and stop for no one, not like with the mutex-style contention when
//! one holds the lock and other threads get parked.
//!
//! Unfortunately, there are cases where readers block writers from completion. It's much more
//! limited in scope than with [`Mutex`][Mutex] or [`RwLock`][RwLock] and steady stream of readers
//! will *not* prevent an update from happening indefinitely (only a reader stuck in a critical
//! section could, and when used according to recommendations, the critical sections contain no
//! loops and are only several instructions short).
//!
//! ## Speeds
//!
//! The base line speed of read operations is similar to using an *uncontended* [`Mutex`][Mutex].
//! However, [`load`][load] suffers no contention from any other read operations and only slight
//! ones during updates. The [`load_full`][load_full] operation is additionally contended only on
//! the reference count of the [`Arc`][Arc] inside ‒ so, in general, while [`Mutex`][Mutex] rapidly
//! loses its performance when being in active use by multiple threads at once and
//! [`RwLock`][RwLock] is slow to start with, [`ArcSwapAny`][ArcSwapAny] mostly keeps its
//! performance even when read by many threads in parallel.
//!
//! Write operations are considered expensive. A write operation is more expensive than access to
//! an *uncontended* [`Mutex`][Mutex] and on some architectures even slower than uncontended
//! [`RwLock`][RwLock]. However, it is faster than either under contention.
//!
//! There are some (very unscientific) [benchmarks] within the source code of the library.
//!
//! The exact numbers are highly dependant on the machine used (both absolute numbers and relative
//! between different data structures). Not only architectures have a huge impact (eg. x86 vs ARM),
//! but even AMD vs. Intel or two different Intel processors. Therefore, if what matters is more
//! the speed than the wait-free guarantees, you're advised to do your own measurements.
//!
//! However, the intended selling point of the library is consistency in the performance, not
//! outperforming other locking primitives in average. If you do worry about the raw performance,
//! you can have a look at [`Cache`][Cache].
//!
//! ## Choosing the right reading operation
//!
//! There are several load operations available. While the general go-to one should be
//! [`load`][load], there may be situations in which the others are a better match.
//!
//! The [`load`][load] usually only borrows the instance from the shared [`ArcSwapAny`]. This makes
//! it faster, because different threads don't contend on the reference count. There are two
//! situations when this borrow isn't possible. If the content of `ArcSwapAny` gets changed, all
//! existing [`Guard`][Guard]s are promoted to contain an owned instance.
//!
//! The other situation derives from internal implementation. The number of borrows each thread can
//! have at each time (across all [`Guard`][Guard]s) is limited. If this limit is exceeded, an
//! onwed instance is created instead.
//!
//! Therefore, if you intend to hold onto the loaded value for extended time span, you may prefer
//! [`load_full`][load_full]. It loads the pointer instance (`Arc`) without borrowing, which is
//! slower (because of the possible contention on the reference count), but doesn't consume one of
//! the borrow slots, which will make it more likely for following [`load`][load]s to have a slot
//! available. Similarly, if some API needs an owned `Arc`, [`load_full`][load_full] is more
//! convenient.
//!
//! There's also [`load_signal_safe`][load_signal_safe]. This is the only method guaranteed to be
//! safely usable inside a unix signal handler. It has no advantages outside of them, so it makes
//! it kind of niche one.
//!
//! Additionally, it is possible to use a [`Cache`][Cache] to get further speed improvement at the
//! cost of less comfortable API and possibly keeping the older values alive for longer than
//! necessary.
//!
//! # Atomic orderings
//!
//! It is guaranteed each operation performs at least one `SeqCst` atomic read-write operation,
//! therefore even operations on different instances have a defined global order of operations.
//!
//! # Customization
//!
//! While the default [`ArcSwap`][ArcSwap] and [`load`][load] is probably good enough for most of
//! the needs, the library allows a wide range of customizations:
//!
//! * It allows storing nullable (`Option<Arc<_>>`) and non-nullable pointers.
//! * It is possible to store other reference counted pointers (eg. if you want to use it with a
//!   hypothetical `Arc` that doesn't have weak counts), by implementing the [`RefCnt`][RefCnt]
//!   trait.
//! * It allows choosing internal fallback locking strategy by the [`LockStorage`][LockStorage]
//!   trait.
//!
//! # Examples
//!
//! ```rust
//! extern crate arc_swap;
//! extern crate crossbeam_utils;
//!
//! use std::sync::Arc;
//!
//! use arc_swap::ArcSwap;
//! use crossbeam_utils::thread;
//!
//! fn main() {
//!     let config = ArcSwap::from(Arc::new(String::default()));
//!     thread::scope(|scope| {
//!         scope.spawn(|_| {
//!             let new_conf = Arc::new("New configuration".to_owned());
//!             config.store(new_conf);
//!         });
//!         for _ in 0..10 {
//!             scope.spawn(|_| {
//!                 loop {
//!                     let cfg = config.load();
//!                     if !cfg.is_empty() {
//!                         assert_eq!(**cfg, "New configuration");
//!                         return;
//!                     }
//!                 }
//!             });
//!         }
//!     }).unwrap();
//! }
//! ```
//!
//! # Alternatives
//!
//! There are other means to get similar functionality you might want to consider:
//!
//! ## `Mutex<Arc<_>>` and `RwLock<Arc<_>>`
//!
//! They have significantly worse performance in the contented scenario but are comparable in
//! uncontended cases. They are directly in the standard library, which means better testing and
//! less dependencies.
//!
//! ## The same, but with [parking_lot]
//!
//! Parking lot contains alternative implementations of `Mutex` and `RwLock` that are faster than
//! the standard library primitives. They still suffer from contention.
//!
//! ## [`crossbeam::atomic::ArcCell`]
//!
//! This internally contains a spin-lock equivalent and is very close to the characteristics of
//! `parking_lot::Mutex<Arc<_>>`. This is unofficially deprecated. See the
//! [relevant issue](https://github.com/crossbeam-rs/crossbeam/issues/160).
//!
//! ## [`crossbeam-arccell`]
//!
//! It is mentioned here because of the name. Despite of the name, this does something very
//! different (which *might* possibly solve similar problems). It's API is not centric to `Arc` or
//! any kind of pointer, but rather it has snapshots of its internal value that can be exchanged
//! very fast.
//!
//! ## [`AtomicArc`]
//!
//! This one is probably the closest thing to [`ArcSwap`][ArcSwap] on the API level. Both read and
//! write operations are [lock-free], but neither is [wait-free], and the performance of reads and
//! writes are more balanced ‒ while [`ArcSwap`][ArcSwap] is optimized for reading, [`AtomicArc`]
//! is „balanced“.
//!
//! The biggest current downside is, it is in a prototype stage and not released yet.
//!
//! # Features
//!
//! The `unstable-weak` feature adds the ability to use arc-swap with the [Weak] pointer too,
//! through the [ArcSwapWeak] type. This requires the nightly Rust compiler. Also, the interface
//! and support **is not** part of API stability guarantees and may be arbitrarily changed or
//! removed in future releases (it is mostly waiting for the `weak_into_raw` nightly feature to
//! stabilize before stabilizing it in this crate).
//!
//! [Arc]: https://doc.rust-lang.org/std/sync/struct.Arc.html
//! [Weak]: https://doc.rust-lang.org/std/sync/struct.Arc.html
//! [RwLock]: https://doc.rust-lang.org/std/sync/struct.RwLock.html
//! [Mutex]: https://doc.rust-lang.org/std/sync/struct.Mutex.html
//! [AtomicPtr]: https://doc.rust-lang.org/std/sync/atomic/struct.AtomicPtr.html
//! [ArcSwapAny]: struct.ArcSwapAny.html
//! [ArcSwapAny]: struct.Cache.html
//! [ArcSwap]: type.ArcSwap.html
//! [IndependentArcSwap]: type.IndependentArcSwap.html
//! [shared_ptr]: http://en.cppreference.com/w/cpp/memory/shared_ptr
//! [lock-free]: https://en.wikipedia.org/wiki/Non-blocking_algorithm#Lock-freedom
//! [wait-free]: https://en.wikipedia.org/wiki/Non-blocking_algorithm#Wait-freedom
//! [load]: struct.ArcSwapAny.html#method.load
//! [load_full]: struct.ArcSwapAny.html#method.load_full
//! [load_signal_safe]: struct.ArcSwapAny.html#method.peek_signal_safe
//! [rcu]: struct.ArcSwapAny.html#method.rcu
//! [RefCnt]: trait.RefCnt.hmtl
//! [LockStorage]: gen_lock/trait.LockStorage.html
//! [benchmarks]: https://github.com/vorner/arc-swap/tree/master/benches
//! [parking_lot]: https://docs.rs/parking_lot
//! [ArcSwapWeak]: type.ArcSwapWeak.html
//! [`crossbeam::atomic::ArcCell`]: https://docs.rs/crossbeam/0.5.0/crossbeam/atomic/struct.ArcCell.html
//! [`crossbeam-arccell`]: https://docs.rs/crossbeam-arccell/
//! [`AtomicArc`]: https://github.com/stjepang/atomic/blob/master/src/atomic_arc.rs#L20

mod as_raw;
mod cache;
mod compile_fail_tests;
mod debt;
pub mod gen_lock;
mod ref_cnt;
#[cfg(feature = "unstable-weak")]
mod weak;

use std::fmt::{Debug, Display, Formatter, Result as FmtResult};
use std::isize;
use std::marker::PhantomData;
use std::mem::{self, ManuallyDrop};
use std::ops::Deref;
use std::process;
use std::ptr;
use std::sync::atomic::{self, AtomicPtr, AtomicUsize, Ordering};
use std::sync::Arc;
use std::thread;

use as_raw::AsRaw;
pub use cache::Cache;
use debt::Debt;
use gen_lock::{Global, LockStorage, PrivateUnsharded, GEN_CNT};
pub use ref_cnt::RefCnt;

// # Implementation details
//
// The first idea would be to just use AtomicPtr with whatever the Arc::into_raw returns. Then
// replacing it would be fine (there's no need to update ref counts). The load needs to increment
// the reference count ‒ one still stays inside and another is returned to the caller. This is done
// by re-creating the Arc from the raw pointer and then cloning it, throwing one instance away
// (without destroying it).
//
// This approach has a problem. There's a short time between we read the raw pointer and increment
// the count. If some other thread replaces the stored Arc and throws it away, the ref count could
// drop to 0, get destroyed and we would be trying to bump ref counts in a ghost, which would be
// totally broken.
//
// To prevent this, we actually use two approaches in a hybrid manner.
//
// The first one is based on hazard pointers idea, but slightly modified. There's a global
// repository of pointers that owe a reference. When someone swaps a pointer, it walks this list
// and pays all the debts (and takes them out of the repository).
//
// For simplicity and performance, storing into the repository is fallible. If storing into the
// repository fails (because the thread used up all its own slots, or because the pointer got
// replaced in just the wrong moment and it can't confirm the reservation), unlike the full
// hazard-pointers approach, we don't retry, but fall back onto secondary strategy.
//
// Each reader registers itself so it can be tracked, but only as a number. Each writer first
// switches the pointer. Then it takes a snapshot of all the current readers and waits until all of
// them confirm bumping their reference count. Only then the writer returns to the caller, handing
// it the ownership of the Arc and allowing possible bad things (like being destroyed) to happen to
// it. This has its own disadvantages, so it is only the second approach.
//
// # Unsafety
//
// All the uses of the unsafe keyword is just to turn the raw pointer back to Arc. It originated
// from an Arc in the first place, so the only thing to ensure is it is still valid. That means its
// ref count never dropped to 0.
//
// At the beginning, there's ref count of 1 stored in the raw pointer (and maybe some others
// elsewhere, but we can't rely on these). This 1 stays there for the whole time the pointer is
// stored there. When the arc is replaced, this 1 is returned to the caller, so we just have to
// make sure no more readers access it by that time.
//
// # Tracking of readers
//
// The simple way would be to have a count of all readers that could be in the dangerous area
// between reading the pointer and bumping the reference count. We could „lock“ the ref count by
// incrementing this atomic counter and „unlock“ it when done. The writer would just have to
// busy-wait for this number to drop to 0 ‒ then there are no readers at all. This is safe, but a
// steady inflow of readers could make a writer wait forever.
//
// Therefore, we separate readers into two groups, odd and even ones (see below how). When we see
// both groups to drop to 0 (not necessarily at the same time, though), we are sure all the
// previous readers were flushed ‒ each of them had to be either odd or even.
//
// To do that, we define a generation. A generation is a number, incremented at certain times and a
// reader decides by this number if it is odd or even.
//
// One of the writers may increment the generation when it sees a zero in the next-generation's
// group (if the writer sees 0 in the odd group and the current generation is even, all the current
// writers are even ‒ so it remembers it saw odd-zero and increments the generation, so new readers
// start to appear in the odd group and the even has a chance to drop to zero later on). Only one
// writer does this switch, but all that witness the zero can remember it.
//
// We also split the reader threads into shards ‒ we have multiple copies of the counters, which
// prevents some contention and sharing of the cache lines. The writer reads them all and sums them
// up.
//
// # Leases and debts
//
// Instead of incrementing the reference count, the pointer reference can be owed. In such case, it
// is recorded into a global storage. As each thread has its own storage (the global storage is
// composed of multiple thread storages), the readers don't contend. When the pointer is no longer
// in use, the debt is erased.
//
// The writer pays all the existing debts, therefore the reader have the full Arc with ref count at
// that time. The reader is made aware the debt was paid and decrements the reference count.
//
// # Memory orders
//
// ## Synchronizing the data pointed to by the pointer.
//
// We have AcqRel (well, SeqCst, but that's included) on the swap and Acquire on the loads. In case
// of the double read around the debt allocation, we do that on the *second*, because of ABA.
// That's also why that SeqCst on the allocation of debt itself is not enough.
//
// ## The generation lock
//
// Second, the dangerous area when we borrowed the pointer but haven't yet incremented its ref
// count needs to stay between incrementing and decrementing the reader count (in either group). To
// accomplish that, using Acquire on the increment and Release on the decrement would be enough.
// The loads in the writer use Acquire to complete the edge and make sure no part of the dangerous
// area leaks outside of it in the writers view. This Acquire, however, forms the edge only with
// the *latest* decrement. By making both the increment and decrement AcqRel, we effectively chain
// the edges together.
//
// Now the hard part :-). We need to ensure that whatever zero a writer sees is not stale in the
// sense that it happened before the switch of the pointer. In other words, we need to make sure
// that at the time we start to look for the zeroes, we already see all the current readers. To do
// that, we need to synchronize the time lines of the pointer itself and the corresponding group
// counters. As these are separate, unrelated, atomics, it calls for SeqCst ‒ on the swap and on
// the increment. This'll guarantee that they'll know which happened first (either increment or the
// swap), making a base line for the following operations (load of the pointer or looking for
// zeroes).
//
// # Memory orders around debts
//
// The linked list of debt nodes only grows. The shape of the list (existence of nodes) is
// synchronized through Release on creation and Acquire on load on the head pointer.
//
// The debts work similar to locks ‒ Acquire and Release make all the pointer manipulation at the
// interval where it is written down. However, we use the SeqCst on the allocation of the debt for
// the same reason we do so with the generation lock.
//
// In case the writer pays the debt, it sees the new enough data (for the same reasons the stale
// zeroes are not seen). The reference count on the Arc is AcqRel and makes sure it is not
// destroyed too soon. The writer traverses all the slots, therefore they don't need to synchronize
// with each other.
//
// # Orderings on the rest
//
// We don't really care much if we use a stale generation number ‒ it only works to route the
// readers into one or another bucket, but even if it was completely wrong, it would only slow the
// waiting for 0 down. So, the increments of it are just hints.
//
// All other operations can be Relaxed (they either only claim something, which doesn't need to
// synchronize with anything else, or they are failed attempts at something ‒ and another attempt
// will be made, the successful one will do the necessary synchronization).

const MAX_GUARDS: usize = (isize::MAX) as usize;

/// Generation lock, to abstract locking and unlocking readers.
struct GenLock<'a> {
    slot: &'a AtomicUsize,
}

impl<'a> GenLock<'a> {
    /// Creates a generation lock.
    fn new<S: LockStorage + 'a>(signal_safe: SignalSafety, lock_storage: &'a S) -> Self {
        let shard = match signal_safe {
            SignalSafety::Safe => 0,
            SignalSafety::Unsafe => lock_storage.choose_shard(),
        };
        let gen = lock_storage.gen_idx().load(Ordering::Relaxed) % GEN_CNT;
        // SeqCst: Acquire, so the dangerous section stays in. SeqCst to sync timelines with the
        // swap on the ptr in writer thread.
        let slot = &lock_storage.shards().as_ref()[shard].0[gen];
        let old = slot.fetch_add(1, Ordering::SeqCst);
        // The trick is taken from Arc.
        if old > MAX_GUARDS {
            process::abort();
        }
        GenLock { slot }
    }

    /// Removes a generation lock.
    fn unlock(self) {
        // Release, so the dangerous section stays in. Acquire to chain the operations.
        self.slot.fetch_sub(1, Ordering::AcqRel);
        // Disarm the drop-bomb
        mem::forget(self);
    }
}

/// A bomb so one doesn't forget to unlock generations.
#[cfg(debug_assertions)] // The bomb actually makes it ~20% slower, so don't put it into production
impl<'a> Drop for GenLock<'a> {
    fn drop(&mut self) {
        unreachable!("Forgot to unlock generation");
    }
}

/// How the [Guard] content is protected.
enum Protection<'l> {
    /// The [Guard] contains independent value and doesn't have to be protected in any way.
    Unprotected,

    /// One ref-count is owed in the given debt and needs to be paid on release of the [Guard].
    Debt(&'static Debt),

    /// It is locked by a generation lock, needs to be unlocked.
    Lock(GenLock<'l>),
}

impl<'l> From<Option<&'static Debt>> for Protection<'l> {
    fn from(debt: Option<&'static Debt>) -> Self {
        match debt {
            Some(d) => Protection::Debt(d),
            None => Protection::Unprotected,
        }
    }
}

/// A temporary storage of the pointer.
///
/// This guard object is returned from most loading methods (with the notable exception of
/// [`load_full`](struct.ArcSwapAny.html#method.load_full)). It dereferences to the smart pointer
/// loaded, so most operations are to be done using that.
pub struct Guard<'l, T: RefCnt> {
    inner: ManuallyDrop<T>,
    protection: Protection<'l>,
}

impl<'a, T: RefCnt> Guard<'a, T> {
    /// Turns the given guard into an unprotected, independent one.
    ///
    /// It'll not hold any locks, will have no debts and will contain full-featured value inside
    /// that even can outlive the ArcSwap it originated from.
    #[inline]
    fn unprotected(mut lease: Self) -> Guard<'static, T> {
        match mem::replace(&mut lease.protection, Protection::Unprotected) {
            // Not protected, nothing to unprotect.
            Protection::Unprotected => (),
            // If we owe, we need to create a new copy of the Arc. But if it gets payed in the
            // meantime, then we have to release it again, because it is extra. We can't check
            // first because of races.
            Protection::Debt(debt) => {
                T::inc(&lease.inner);
                let ptr = T::as_ptr(&lease.inner);
                if !debt.pay::<T>(ptr) {
                    unsafe { T::dec(ptr) };
                }
            }
            // If we had a lock, we first need to create our own copy, then unlock.
            Protection::Lock(lock) => {
                T::inc(&lease.inner);
                lock.unlock();
            }
        }
        // The ptr::read & forget is something like a cheating move. We can't move it out, because
        // we have a destructor and Rust doesn't allow us to do that.
        let inner = ManuallyDrop::new(unsafe { ptr::read(lease.inner.deref()) });
        mem::forget(lease);
        Guard {
            inner,
            protection: Protection::Unprotected,
        }
    }

    /// Converts it into the held value.
    ///
    /// This, on occasion, may be a tiny bit faster than cloning the Arc or whatever is being held
    /// inside.
    // Associated function on purpose, because of deref
    #[cfg_attr(feature = "cargo-clippy", allow(wrong_self_convention))]
    pub fn into_inner(lease: Self) -> T {
        let unprotected = Guard::unprotected(lease);
        // The ptr::read & forget is something like a cheating move. We can't move it out, because
        // we have a destructor and Rust doesn't allow us to do that.
        let res = unsafe { ptr::read(unprotected.inner.deref()) };
        mem::forget(unprotected);
        res
    }
}

impl<'a, T: RefCnt> Deref for Guard<'a, T> {
    type Target = T;
    #[inline]
    fn deref(&self) -> &T {
        self.inner.deref()
    }
}

impl<'a, T: Debug + RefCnt> Debug for Guard<'a, T> {
    fn fmt(&self, formatter: &mut Formatter) -> FmtResult {
        self.deref().fmt(formatter)
    }
}

impl<'a, T: Debug + RefCnt> Display for Guard<'a, T> {
    fn fmt(&self, formatter: &mut Formatter) -> FmtResult {
        self.deref().fmt(formatter)
    }
}

impl<'a, T: RefCnt> Drop for Guard<'a, T> {
    #[inline]
    fn drop(&mut self) {
        match mem::replace(&mut self.protection, Protection::Unprotected) {
            // We have our own copy of Arc, so we don't need a protection. Do nothing (but release
            // the Arc below).
            Protection::Unprotected => (),
            // If we owed something, just return the debt. We don't have a pointer owned, so
            // nothing to release.
            Protection::Debt(debt) => {
                let ptr = T::as_ptr(&self.inner);
                if debt.pay::<T>(ptr) {
                    return;
                }
                // But if the debt was already paid for us, we need to release the pointer, as we
                // were effectively already in the Unprotected mode.
            }
            // Similarly, we don't have anything owned, we just unlock and be done with it.
            Protection::Lock(lock) => {
                lock.unlock();
                return;
            }
        }
        // Equivalent to T::dec(ptr)
        unsafe { ManuallyDrop::drop(&mut self.inner) };
    }
}

/// Comparison of two pointer-like things.
// A and B are likely to *be* references, or thin wrappers around that. Calling that with extra
// reference is just annoying.
#[cfg_attr(feature = "cargo-clippy", allow(needless_pass_by_value))]
fn ptr_eq<Base, A, B>(a: A, b: B) -> bool
where
    A: AsRaw<Base>,
    B: AsRaw<Base>,
{
    let a = a.as_raw();
    let b = b.as_raw();
    ptr::eq(a, b)
}

#[derive(Copy, Clone)]
enum SignalSafety {
    Safe,
    Unsafe,
}

/// When waiting to something, yield the thread every so many iterations so something else might
/// get a chance to run and release whatever is being held.
const YIELD_EVERY: usize = 16;

/// An atomic storage for a reference counted smart pointer like [`Arc`] or `Option<Arc>`.
///
/// This is a storage where a smart pointer may live. It can be read and written atomically from
/// several threads, but doesn't act like a pointer itself.
///
/// One can be created [`from`] an [`Arc`]. To get the pointer back, use the
/// [`load`](#method.load).
///
/// # Note
///
/// This is the common generic implementation. This allows sharing the same code for storing
/// both `Arc` and `Option<Arc>` (and possibly other similar types).
///
/// In your code, you most probably want to interact with it through the
/// [`ArcSwap`](type.ArcSwap.html) and [`ArcSwapOption`](type.ArcSwapOption.html) aliases. However,
/// the methods they share are described here and are applicable to both of them. That's why the
/// examples here use `ArcSwap` ‒ but they could as well be written with `ArcSwapOption` or
/// `ArcSwapAny`.
///
/// # Type parameters
///
/// * `T`: The smart pointer to be kept inside. This crate provides implementation for `Arc<_>` and
///   `Option<Arc<_>>` (`Rc` too, but that one is not practically useful). But third party could
///   provide implementations of the [`RefCnt`] trait and plug in others.
/// * `S`: This describes where the generation lock is stored and how it works (this allows tuning
///   some of the performance trade-offs).
///
/// # Examples
///
/// ```rust
/// # use std::sync::Arc;
/// # use arc_swap::ArcSwap;
/// let arc = Arc::new(42);
/// let arc_swap = ArcSwap::from(arc);
/// assert_eq!(42, **arc_swap.load());
/// // It can be read multiple times
/// assert_eq!(42, **arc_swap.load());
///
/// // Put a new one in there
/// let new_arc = Arc::new(0);
/// assert_eq!(42, *arc_swap.swap(new_arc));
/// assert_eq!(0, **arc_swap.load());
/// ```
///
/// [`Arc`]: https://doc.rust-lang.org/std/sync/struct.Arc.html
/// [`from`]: https://doc.rust-lang.org/nightly/std/convert/trait.From.html#tymethod.from
/// [`RefCnt`]: trait.RefCnt.html
pub struct ArcSwapAny<T: RefCnt, S: LockStorage = Global> {
    // Notes: AtomicPtr needs Sized
    /// The actual pointer, extracted from the Arc.
    ptr: AtomicPtr<T::Base>,

    /// We are basically an Arc in disguise. Inherit parameters from Arc by pretending to contain
    /// it.
    _phantom_arc: PhantomData<T>,

    lock_storage: S,
}

impl<T: RefCnt, S: LockStorage> From<T> for ArcSwapAny<T, S> {
    fn from(val: T) -> Self {
        // The AtomicPtr requires *mut in its interface. We are more like *const, so we cast it.
        // However, we always go back to *const right away when we get the pointer on the other
        // side, so it should be fine.
        let ptr = T::into_ptr(val);
        Self {
            ptr: AtomicPtr::new(ptr),
            _phantom_arc: PhantomData,
            lock_storage: S::default(),
        }
    }
}

impl<T: RefCnt, S: LockStorage> Drop for ArcSwapAny<T, S> {
    fn drop(&mut self) {
        let ptr = *self.ptr.get_mut();
        // To pay any possible debts
        self.wait_for_readers(ptr);
        // We are getting rid of the one stored ref count
        unsafe { T::dec(ptr) };
    }
}

impl<T: RefCnt, S: LockStorage> Clone for ArcSwapAny<T, S> {
    fn clone(&self) -> Self {
        Self::from(self.load_full())
    }
}

impl<T, S: LockStorage> Debug for ArcSwapAny<T, S>
where
    T: Debug + RefCnt,
{
    fn fmt(&self, formatter: &mut Formatter) -> FmtResult {
        formatter
            .debug_tuple("ArcSwapAny")
            .field(&self.load())
            .finish()
    }
}

impl<T, S: LockStorage> Display for ArcSwapAny<T, S>
where
    T: Display + RefCnt,
{
    fn fmt(&self, formatter: &mut Formatter) -> FmtResult {
        self.load().fmt(formatter)
    }
}

impl<T: RefCnt + Default, S: LockStorage> Default for ArcSwapAny<T, S> {
    fn default() -> Self {
        Self::new(T::default())
    }
}

impl<T: RefCnt, S: LockStorage> ArcSwapAny<T, S> {
    /// Constructs a new value.
    pub fn new(val: T) -> Self {
        Self::from(val)
    }

    /// Extracts the value inside.
    pub fn into_inner(mut self) -> T {
        let ptr = *self.ptr.get_mut();
        // To pay all the debts
        self.wait_for_readers(ptr);
        mem::forget(self);
        unsafe { T::from_ptr(ptr) }
    }

    /// Loads the value.
    ///
    /// This makes another copy of the held pointer and returns it, atomically (it is
    /// safe even when other thread stores into the same instance at the same time).
    ///
    /// The method is lock-free and wait-free, but usually more expensive than
    /// [`load`](#method.load).
    pub fn load_full(&self) -> T {
        Guard::into_inner(self.load())
    }

    #[inline]
    fn lock_internal(&self, signal_safe: SignalSafety) -> Guard<'_, T> {
        let gen = GenLock::new(signal_safe, &self.lock_storage);
        let ptr = self.ptr.load(Ordering::Acquire);
        let inner = ManuallyDrop::new(unsafe { T::from_ptr(ptr) });

        Guard {
            inner,
            protection: Protection::Lock(gen),
        }
    }

    /// An async-signal-safe version of [`load`](#method.load)
    ///
    /// This method uses only restricted set of primitives to be async-signal-safe, so it can be
    /// used inside unix signal handlers. It has no advantages outside of them and it has its own
    /// downsides, so there's no reason to use it outside of them.
    ///
    /// # Warning
    ///
    /// While the method itself is lock-free (it will not be blocked by anything other threads do),
    /// methods that write are blocked from completion until the returned
    /// [`Guard`](struct.Guard.html) is dropped. This includes [`store`](#method.store),
    /// [`compare_and_swap`](#method.compare_and_swap) and [`rcu`](#method.rcu) and destruction of
    /// the `ArcSwapAny` instance.
    ///
    /// By default, the locks are *shared* across all the instances in the program, therefore it
    /// blocks writes even to *other* `ArcSwapAny` instances. It is possible to use a private lock
    /// (which is recommended if you want to do use this method) by using the
    /// [`IndependentArcSwap`](type.IndependentArcSwap.html) type alias.
    pub fn load_signal_safe(&self) -> Guard<'_, T> {
        self.lock_internal(SignalSafety::Safe)
    }

    #[inline]
    fn load_fallible(&self) -> Option<Guard<'static, T>> {
        // Relaxed is good enough here, see the Acquire below
        let ptr = self.ptr.load(Ordering::Relaxed);
        // Try to get a debt slot. If not possible, fail.
        let debt = Debt::new(ptr as usize)?;

        let confirm = self.ptr.load(Ordering::Acquire);
        let inner = ManuallyDrop::new(unsafe { T::from_ptr(ptr) });
        if ptr == confirm {
            // Successfully got a debt
            Some(Guard {
                inner,
                protection: Protection::Debt(debt),
            })
        } else if debt.pay::<T>(ptr) {
            // It changed in the meantime, we return the debt (that is on the outdated pointer,
            // possibly destroyed) and fail.
            None
        } else {
            // It changed in the meantime, but the debt for the previous pointer was already paid
            // for by someone else, so we are fine using it.
            Some(Guard {
                inner,
                protection: Protection::Unprotected,
            })
        }
    }

    /// Provides a temporary borrow of the object inside.
    ///
    /// This returns a proxy object allowing access to the thing held inside.  However, there's
    /// only limited amount of possible cheap proxies in existence for each thread ‒ if more are
    /// created, it falls back to equivalent of [`load_full`](#method.load_full) internally.
    ///
    /// This is therefore a good choice to use for eg. searching a data structure or juggling the
    /// pointers around a bit, but not as something to store in larger amounts. The rule of thumb
    /// is this is suited for local variables on stack, but not in long-living data structures.
    ///
    /// # Consistency
    ///
    /// In case multiple related operations are to be done on the loaded value, it is generally
    /// recommended to call `load` just once and keep the result over calling it multiple times.
    /// First, keeping it is usually faster. But more importantly, the value can change between the
    /// calls to load, returning different objects, which could lead to logical inconsistency.
    /// Keeping the result makes sure the same object is used.
    ///
    /// ```rust
    /// # use arc_swap::ArcSwap;
    /// struct Point {
    ///     x: usize,
    ///     y: usize,
    /// }
    ///
    /// fn print_broken(p: &ArcSwap<Point>) {
    ///     // This is broken, because the x and y may come from different points, combining into an
    ///     // invalid point that never existed.
    ///     println!("X: {}", p.load().x);
    ///     println!("Y: {}", p.load().y);
    /// }
    ///
    /// fn print_correct(p: &ArcSwap<Point>) {
    ///     // Here we take a snapshot of one specific point so both x and y come from the same
    ///     // one.
    ///     let point = p.load();
    ///     println!("X: {}", point.x);
    ///     println!("Y: {}", point.y);
    /// }
    /// # let p = ArcSwap::from_pointee(Point { x: 10, y: 20 });
    /// # print_correct(&p);
    /// # print_broken(&p);
    /// ```
    #[inline]
    pub fn load(&self) -> Guard<'static, T> {
        self.load_fallible()
            .unwrap_or_else(|| Guard::unprotected(self.lock_internal(SignalSafety::Unsafe)))
    }

    /// Replaces the value inside this instance.
    ///
    /// Further loads will yield the new value. Uses [`swap`](#method.swap) internally.
    pub fn store(&self, val: T) {
        drop(self.swap(val));
    }

    /// Exchanges the value inside this instance.
    ///
    /// Note that this method is *not* lock-free. In particular, it is possible to block this
    /// method by using the [`load_signal_safe`](#method.load_signal_safe), but
    /// [`load`](#method.load) may also block it for very short time (several CPU instructions). If
    /// this happens, `swap` will busy-wait in the meantime.
    ///
    /// It is also possible to cause a deadlock (eg. this is an example of *broken* code):
    ///
    /// ```rust,no_run
    /// # use std::sync::Arc;
    /// # use arc_swap::ArcSwap;
    /// let shared = ArcSwap::from(Arc::new(42));
    /// let guard = shared.load_signal_safe();
    /// // This will deadlock, because the guard is still active here and swap
    /// // can't pull the value from under its feet.
    /// shared.swap(Arc::new(0));
    /// # drop(guard);
    /// ```
    pub fn swap(&self, new: T) -> T {
        let new = T::into_ptr(new);
        // AcqRel needed to publish the target of the new pointer and get the target of the old
        // one.
        //
        // SeqCst to synchronize the time lines with the group counters.
        let old = self.ptr.swap(new, Ordering::SeqCst);
        self.wait_for_readers(old);
        unsafe { T::from_ptr(old) }
    }

    /// Swaps the stored Arc if it equals to `current`.
    ///
    /// If the current value of the `ArcSwapAny` equals to `current`, the `new` is stored inside.
    /// If not, nothing happens.
    ///
    /// The previous value (no matter if the swap happened or not) is returned. Therefore, if the
    /// returned value is equal to `current`, the swap happened. You want to do a pointer-based
    /// comparison to determine it.
    ///
    /// In other words, if the caller „guesses“ the value of current correctly, it acts like
    /// [`swap`](#method.swap), otherwise it acts like [`load_full`](#method.load_full) (including
    /// the limitations).
    ///
    /// The `current` can be specified as `&Arc`, [`Guard`](struct.Guard.html),
    /// [`&Guards`](struct.Guards.html) or as a raw pointer.
    pub fn compare_and_swap<C: AsRaw<T::Base>>(&self, current: C, new: T) -> Guard<T> {
        let cur_ptr = current.as_raw();
        let new = T::into_ptr(new);

        // As noted above, this method has either semantics of load or of store. We don't know
        // which ones upfront, so we need to implement safety measures for both.
        let gen = GenLock::new(SignalSafety::Unsafe, &self.lock_storage);

        let previous_ptr = self.ptr.compare_and_swap(cur_ptr, new, Ordering::SeqCst);
        let swapped = ptr::eq(cur_ptr, previous_ptr);

        // Drop it here, because:
        // * We can't drop it before the compare_and_swap ‒ in such case, it could get recycled,
        //   put into the pointer by another thread with a different value and create a fake
        //   success (ABA).
        // * We drop it before waiting for readers, because it could have been a Guard with a
        //   generation lock. In such case, the caller doesn't have it any more and can't check if
        //   it succeeded, but that's OK.
        drop(current);

        let debt = if swapped {
            // New went in, previous out, but their ref counts are correct. So nothing to do here.
            None
        } else {
            // Previous is a new copy of what is inside (and it stays there as well), so bump its
            // ref count. New is thrown away so dec its ref count (but do it outside of the
            // gen-lock).
            //
            // We try to do that by registering a debt and only if that fails by actually bumping
            // the ref.
            let debt = Debt::new(previous_ptr as usize);
            if debt.is_none() {
                let previous = unsafe { T::from_ptr(previous_ptr) };
                T::inc(&previous);
                T::into_ptr(previous);
            }
            debt
        };

        gen.unlock();

        if swapped {
            // We swapped. Before releasing the (possibly only) ref count of previous to user, wait
            // for all readers to make sure there are no more untracked copies of it.
            self.wait_for_readers(previous_ptr);
        } else {
            // We didn't swap, so new is black-holed.
            unsafe { T::dec(new) };
        }

        let inner = ManuallyDrop::new(unsafe { T::from_ptr(previous_ptr) });
        Guard {
            inner,
            protection: debt.into(),
        }
    }

    /// Wait until all readers go away.
    fn wait_for_readers(&self, old: *const T::Base) {
        let mut seen_group = [false; GEN_CNT];
        let mut iter = 0usize;
        while !seen_group.iter().all(|seen| *seen) {
            // Note that we don't need the snapshot to be consistent. We just need to see both
            // halves being zero, not necessarily at the same time.
            let gen = self.lock_storage.gen_idx().load(Ordering::Relaxed);
            let groups = self
                .lock_storage
                .shards()
                .as_ref()
                .iter()
                .fold([0, 0], |[a1, a2], s| {
                    let [v1, v2] = s.snapshot();
                    [a1 + v1, a2 + v2]
                });
            // Should we increment the generation? Is the next one empty?
            let next_gen = gen.wrapping_add(1);
            if groups[next_gen % GEN_CNT] == 0 {
                // Replace it only if someone else didn't do it in the meantime
                self.lock_storage
                    .gen_idx()
                    .compare_and_swap(gen, next_gen, Ordering::Relaxed);
            }
            for i in 0..GEN_CNT {
                seen_group[i] = seen_group[i] || (groups[i] == 0);
            }
            iter = iter.wrapping_add(1);
            if iter % YIELD_EVERY == 0 {
                thread::yield_now();
            } else {
                atomic::spin_loop_hint();
            }
        }
        Debt::pay_all::<T>(old);
    }

    /// Read-Copy-Update of the pointer inside.
    ///
    /// This is useful in read-heavy situations with several threads that sometimes update the data
    /// pointed to. The readers can just repeatedly use [`load`](#method.load) without any locking.
    /// The writer uses this method to perform the update.
    ///
    /// In case there's only one thread that does updates or in case the next version is
    /// independent of the previous one, simple [`swap`](#method.swap) or [`store`](#method.store)
    /// is enough. Otherwise, it may be needed to retry the update operation if some other thread
    /// made an update in between. This is what this method does.
    ///
    /// # Examples
    ///
    /// This will *not* work as expected, because between loading and storing, some other thread
    /// might have updated the value.
    ///
    /// ```rust
    /// extern crate arc_swap;
    /// extern crate crossbeam_utils;
    ///
    /// use std::sync::Arc;
    ///
    /// use arc_swap::ArcSwap;
    /// use crossbeam_utils::thread;
    ///
    /// fn main() {
    ///     let cnt = ArcSwap::from(Arc::new(0));
    ///     thread::scope(|scope| {
    ///         for _ in 0..10 {
    ///             scope.spawn(|_| {
    ///                 let inner = cnt.load_full();
    ///                 // Another thread might have stored some other number than what we have
    ///                 // between the load and store.
    ///                 cnt.store(Arc::new(*inner + 1));
    ///             });
    ///         }
    ///     }).unwrap();
    ///     // This will likely fail:
    ///     // assert_eq!(10, *cnt.load_full());
    /// }
    /// ```
    ///
    /// This will, but it can call the closure multiple times to retry:
    ///
    /// ```rust
    /// extern crate arc_swap;
    /// extern crate crossbeam_utils;
    ///
    /// use std::sync::Arc;
    ///
    /// use arc_swap::ArcSwap;
    /// use crossbeam_utils::thread;
    ///
    /// fn main() {
    ///     let cnt = ArcSwap::from(Arc::new(0));
    ///     thread::scope(|scope| {
    ///         for _ in 0..10 {
    ///             scope.spawn(|_| cnt.rcu(|inner| **inner + 1));
    ///         }
    ///     }).unwrap();
    ///     assert_eq!(10, *cnt.load_full());
    /// }
    /// ```
    ///
    /// Due to the retries, you might want to perform all the expensive operations *before* the
    /// rcu. As an example, if there's a cache of some computations as a map, and the map is cheap
    /// to clone but the computations are not, you could do something like this:
    ///
    /// ```rust
    /// extern crate arc_swap;
    /// extern crate crossbeam_utils;
    /// #[macro_use]
    /// extern crate lazy_static;
    ///
    /// use std::collections::HashMap;
    /// use std::sync::Arc;
    ///
    /// use arc_swap::ArcSwap;
    ///
    /// fn expensive_computation(x: usize) -> usize {
    ///     x * 2 // Let's pretend multiplication is really expensive
    /// }
    ///
    /// type Cache = HashMap<usize, usize>;
    ///
    /// lazy_static! {
    ///     static ref CACHE: ArcSwap<Cache> = ArcSwap::from(Arc::new(HashMap::new()));
    /// }
    ///
    /// fn cached_computation(x: usize) -> usize {
    ///     let cache = CACHE.load();
    ///     if let Some(result) = cache.get(&x) {
    ///         return *result;
    ///     }
    ///     // Not in cache. Compute and store.
    ///     // The expensive computation goes outside, so it is not retried.
    ///     let result = expensive_computation(x);
    ///     CACHE.rcu(|cache| {
    ///         // The cheaper clone of the cache can be retried if need be.
    ///         let mut cache = HashMap::clone(&cache);
    ///         cache.insert(x, result);
    ///         cache
    ///     });
    ///     result
    /// }
    ///
    /// fn main() {
    ///     assert_eq!(42, cached_computation(21));
    ///     assert_eq!(42, cached_computation(21));
    /// }
    /// ```
    ///
    /// # The cost of cloning
    ///
    /// Depending on the size of cache above, the cloning might not be as cheap. You can however
    /// use persistent data structures ‒ each modification creates a new data structure, but it
    /// shares most of the data with the old one (which is usually accomplished by using `Arc`s
    /// inside to share the unchanged values). Something like
    /// [`rpds`](https://crates.io/crates/rpds) or [`im`](https://crates.io/crates/im) might do
    /// what you need.
    pub fn rcu<R, F>(&self, mut f: F) -> T
    where
        F: FnMut(&T) -> R,
        R: Into<T>,
    {
        let mut cur = self.load();
        loop {
            let new = f(&cur).into();
            let prev = self.compare_and_swap(&cur, new);
            let swapped = ptr_eq(&cur, &prev);
            if swapped {
                return Guard::into_inner(prev);
            } else {
                cur = prev;
            }
        }
    }
}

/// An atomic storage for `Arc`.
///
/// This is a type alias only. Most of its methods are described on
/// [`ArcSwapAny`](struct.ArcSwapAny.html).
pub type ArcSwap<T> = ArcSwapAny<Arc<T>>;

impl<T, S: LockStorage> ArcSwapAny<Arc<T>, S> {
    /// A convenience constructor directly from the pointed-to value.
    ///
    /// Direct equivalent for `ArcSwap::new(Arc::new(val))`.
    pub fn from_pointee(val: T) -> Self {
        Self::from(Arc::new(val))
    }

    /// An [`rcu`](struct.ArcSwapAny.html#method.rcu) which waits to be the sole owner of the
    /// original value and unwraps it.
    ///
    /// This one works the same way as the [`rcu`](struct.ArcSwapAny.html#method.rcu) method, but
    /// works on the inner type instead of `Arc`. After replacing the original, it waits until
    /// there are no other owners of the arc and unwraps it.
    ///
    /// Possible use case might be an RCU with a structure that is rather slow to drop ‒ if it was
    /// left to random reader (the last one to hold the old value), it could cause a timeout or
    /// jitter in a query time. With this, the deallocation is done in the updater thread,
    /// therefore outside of the hot path.
    ///
    /// # Warning
    ///
    /// Note that if you store a copy of the `Arc` somewhere except the `ArcSwap` itself for
    /// extended period of time, this'll busy-wait the whole time. Unless you need the assurance
    /// the `Arc` is deconstructed here, prefer [`rcu`](#method.rcu).
    pub fn rcu_unwrap<R, F>(&self, mut f: F) -> T
    where
        F: FnMut(&T) -> R,
        R: Into<Arc<T>>,
    {
        let mut wrapped = self.rcu(|prev| f(&*prev));
        loop {
            match Arc::try_unwrap(wrapped) {
                Ok(val) => return val,
                Err(w) => {
                    wrapped = w;
                    thread::yield_now();
                }
            }
        }
    }
}

/// An atomic storage for `Option<Arc>`.
///
/// This is very similar to [`ArcSwap`](type.ArcSwap.html), but allows storing NULL values, which
/// is useful in some situations.
///
/// This is a type alias only. Most of the methods are described on
/// [`ArcSwapAny`](struct.ArcSwapAny.html). Even though the examples there often use `ArcSwap`,
/// they are applicable to `ArcSwapOption` with appropriate changes.
///
/// # Examples
///
/// ```
/// use std::sync::Arc;
/// use arc_swap::ArcSwapOption;
///
/// let shared = ArcSwapOption::from(None);
/// assert!(shared.load_full().is_none());
/// assert!(shared.swap(Some(Arc::new(42))).is_none());
/// assert_eq!(42, **shared.load_full().as_ref().unwrap());
/// ```
pub type ArcSwapOption<T> = ArcSwapAny<Option<Arc<T>>>;

impl<T, S: LockStorage> ArcSwapAny<Option<Arc<T>>, S> {
    /// A convenience constructor directly from a pointed-to value.
    ///
    /// This just allocates the `Arc` under the hood.
    ///
    /// # Examples
    ///
    /// ```rust
    /// use arc_swap::ArcSwapOption;
    ///
    /// let empty: ArcSwapOption<usize> = ArcSwapOption::from_pointee(None);
    /// assert!(empty.load().is_none());
    /// let non_empty: ArcSwapOption<usize> = ArcSwapOption::from_pointee(42);
    /// assert_eq!(42, **non_empty.load().as_ref().unwrap());
    /// ```
    pub fn from_pointee<V: Into<Option<T>>>(val: V) -> Self {
        Self::new(val.into().map(Arc::new))
    }

    /// A convenience constructor for an empty value.
    ///
    /// This is equivalent to `ArcSwapOption::new(None)`.
    pub fn empty() -> Self {
        Self::new(None)
    }
}

/// An atomic storage that doesn't share the internal generation locks with others.
///
/// This makes it bigger and it also might suffer contention (on the HW level) if used from many
/// threads at once. But using [`load_signal_safe`](struct.ArcSwapAny.html#method.load_signal_safe)
/// will not block writes on other instances.
///
/// ```rust
/// # use std::sync::Arc;
/// # use arc_swap::{ArcSwap, IndependentArcSwap};
/// // This one shares locks with others.
/// let shared = ArcSwap::from_pointee(42);
/// // But this one has an independent lock.
/// let independent = IndependentArcSwap::from_pointee(42);
///
/// // This'll hold a lock so any writers there wouldn't complete
/// let l = independent.load_signal_safe();
/// // But the lock doesn't influence the shared one, so this goes through just fine
/// shared.store(Arc::new(43));
///
/// assert_eq!(42, **l);
/// ```
pub type IndependentArcSwap<T> = ArcSwapAny<Arc<T>, PrivateUnsharded>;

/// Arc swap for the [Weak] pointer.
///
/// This is similar to [ArcSwap], but it doesn't store [Arc], it stores [Weak]. It doesn't keep the
/// data alive when pointed to.
#[cfg(feature = "unstable-weak")]
pub type ArcSwapWeak<T> = ArcSwapAny<std::sync::Weak<T>>;

#[cfg(test)]
mod tests {
    extern crate crossbeam_utils;

    use std::panic;
    use std::sync::atomic::AtomicUsize;
    use std::sync::Barrier;

    use self::crossbeam_utils::thread;

    use super::*;

    /// Similar to the one in doc tests of the lib, but more times and more intensive (we want to
    /// torture it a bit).
    ///
    /// Takes some time, presumably because this starts 21 000 threads during its lifetime and 20
    /// 000 of them just wait in a tight loop for the other thread to happen.
    #[test]
    fn publish() {
        for _ in 0..100 {
            let config = ArcSwap::<String>::default();
            let ended = AtomicUsize::new(0);
            thread::scope(|scope| {
                for _ in 0..20 {
                    scope.spawn(|_| loop {
                        let cfg = config.load_full();
                        if !cfg.is_empty() {
                            assert_eq!(*cfg, "New configuration");
                            ended.fetch_add(1, Ordering::Relaxed);
                            return;
                        }
                        atomic::spin_loop_hint();
                    });
                }
                scope.spawn(|_| {
                    let new_conf = Arc::new("New configuration".to_owned());
                    config.store(new_conf);
                });
            })
            .unwrap();
            assert_eq!(20, ended.load(Ordering::Relaxed));
            let arc = config.load_full();
            assert_eq!(2, Arc::strong_count(&arc));
            assert_eq!(0, Arc::weak_count(&arc));
        }
    }

    /// Similar to the doc tests of ArcSwap, but happens more times.
    #[test]
    fn swap_load() {
        for _ in 0..100 {
            let arc = Arc::new(42);
            let arc_swap = ArcSwap::from(Arc::clone(&arc));
            assert_eq!(42, **arc_swap.load());
            // It can be read multiple times
            assert_eq!(42, **arc_swap.load());

            // Put a new one in there
            let new_arc = Arc::new(0);
            assert_eq!(42, *arc_swap.swap(Arc::clone(&new_arc)));
            assert_eq!(0, **arc_swap.load());
            // One loaded here, one in the arc_swap, one in new_arc
            let loaded = arc_swap.load_full();
            assert_eq!(3, Arc::strong_count(&loaded));
            assert_eq!(0, Arc::weak_count(&loaded));
            // The original got released from the arc_swap
            assert_eq!(1, Arc::strong_count(&arc));
            assert_eq!(0, Arc::weak_count(&arc));
        }
    }

    /// Two different writers publish two series of values. The readers check that it is always
    /// increasing in each serie.
    ///
    /// For performance, we try to reuse the threads here.
    #[test]
    fn multi_writers() {
        let first_value = Arc::new((0, 0));
        let shared = ArcSwap::from(Arc::clone(&first_value));
        const WRITER_CNT: usize = 2;
        const READER_CNT: usize = 3;
        const ITERATIONS: usize = 100;
        const SEQ: usize = 50;
        let barrier = Barrier::new(READER_CNT + WRITER_CNT);
        thread::scope(|scope| {
            for w in 0..WRITER_CNT {
                // We need to move w into the closure. But we want to just reference the other
                // things.
                let barrier = &barrier;
                let shared = &shared;
                let first_value = &first_value;
                scope.spawn(move |_| {
                    for _ in 0..ITERATIONS {
                        barrier.wait();
                        shared.store(Arc::clone(&first_value));
                        barrier.wait();
                        for i in 0..SEQ {
                            shared.store(Arc::new((w, i + 1)));
                        }
                    }
                });
            }
            for _ in 0..READER_CNT {
                scope.spawn(|_| {
                    for _ in 0..ITERATIONS {
                        barrier.wait();
                        barrier.wait();
                        let mut previous = [0; 2];
                        let mut last = Arc::clone(&first_value);
                        loop {
                            let cur = shared.load();
                            if Arc::ptr_eq(&last, &cur) {
                                atomic::spin_loop_hint();
                                continue;
                            }
                            let (w, s) = **cur;
                            assert!(previous[w] < s);
                            previous[w] = s;
                            last = Guard::into_inner(cur);
                            if s == SEQ {
                                break;
                            }
                        }
                    }
                });
            }
        })
        .unwrap();
    }

    #[test]
    /// Make sure the reference count and compare_and_swap works as expected.
    fn cas_ref_cnt() {
        const ITERATIONS: usize = 50;
        let shared = ArcSwap::from(Arc::new(0));
        for i in 0..ITERATIONS {
            let orig = shared.load_full();
            assert_eq!(i, *orig);
            if i % 2 == 1 {
                // One for orig, one for shared
                assert_eq!(2, Arc::strong_count(&orig));
            }
            let n1 = Arc::new(i + 1);
            // Fill up the slots sometimes
            let fillup = || {
                if i % 2 == 0 {
                    Some((0..50).map(|_| shared.load()).collect::<Vec<_>>())
                } else {
                    None
                }
            };
            let guards = fillup();
            // Success
            let prev = shared.compare_and_swap(&orig, Arc::clone(&n1));
            assert!(ptr_eq(&orig, &prev));
            drop(guards);
            // One for orig, one for prev
            assert_eq!(2, Arc::strong_count(&orig));
            // One for n1, one for shared
            assert_eq!(2, Arc::strong_count(&n1));
            assert_eq!(i + 1, **shared.load());
            let n2 = Arc::new(i);
            drop(prev);
            let guards = fillup();
            // Failure
            let prev = Guard::into_inner(shared.compare_and_swap(&orig, Arc::clone(&n2)));
            drop(guards);
            assert!(ptr_eq(&n1, &prev));
            // One for orig
            assert_eq!(1, Arc::strong_count(&orig));
            // One for n1, one for shared, one for prev
            assert_eq!(3, Arc::strong_count(&n1));
            // n2 didn't get increased
            assert_eq!(1, Arc::strong_count(&n2));
            assert_eq!(i + 1, **shared.load());
        }

        let a = shared.load_full();
        // One inside shared, one for a
        assert_eq!(2, Arc::strong_count(&a));
        drop(shared);
        // Only a now
        assert_eq!(1, Arc::strong_count(&a));
    }

    #[test]
    /// Multiple RCUs interacting.
    fn rcu() {
        const ITERATIONS: usize = 50;
        const THREADS: usize = 10;
        let shared = ArcSwap::from(Arc::new(0));
        thread::scope(|scope| {
            for _ in 0..THREADS {
                scope.spawn(|_| {
                    for _ in 0..ITERATIONS {
                        shared.rcu(|old| **old + 1);
                    }
                });
            }
        })
        .unwrap();
        assert_eq!(THREADS * ITERATIONS, **shared.load());
    }

    #[test]
    /// Multiple RCUs interacting, with unwrapping.
    fn rcu_unwrap() {
        const ITERATIONS: usize = 50;
        const THREADS: usize = 10;
        let shared = ArcSwap::from(Arc::new(0));
        thread::scope(|scope| {
            for _ in 0..THREADS {
                scope.spawn(|_| {
                    for _ in 0..ITERATIONS {
                        shared.rcu_unwrap(|old| *old + 1);
                    }
                });
            }
        })
        .unwrap();
        assert_eq!(THREADS * ITERATIONS, **shared.load());
    }

    /// Handling null/none values
    #[test]
    fn nulls() {
        let shared = ArcSwapOption::from(Some(Arc::new(0)));
        let orig = shared.swap(None);
        assert_eq!(1, Arc::strong_count(&orig.unwrap()));
        let null = shared.load();
        assert!(null.is_none());
        let a = Arc::new(42);
        let orig = shared.compare_and_swap(ptr::null(), Some(Arc::clone(&a)));
        assert!(orig.is_none());
        assert_eq!(2, Arc::strong_count(&a));
        let orig = Guard::into_inner(shared.compare_and_swap(&None::<Arc<_>>, None));
        assert_eq!(3, Arc::strong_count(&a));
        assert!(ptr_eq(&a, &orig));
    }

    /// We have a callback in RCU. Check what happens if we access the value from within.
    #[test]
    fn recursive() {
        let shared = ArcSwap::from(Arc::new(0));

        shared.rcu(|i| {
            if **i < 10 {
                shared.rcu(|i| **i + 1);
            }
            **i
        });
        assert_eq!(10, **shared.load());
        assert_eq!(2, Arc::strong_count(&shared.load_full()));
    }

    /// A panic from within the rcu callback should not change anything.
    #[test]
    fn rcu_panic() {
        let shared = ArcSwap::from(Arc::new(0));
        assert!(panic::catch_unwind(|| shared.rcu(|_| -> usize { panic!() })).is_err());
        assert_eq!(1, Arc::strong_count(&shared.swap(Arc::new(42))));
    }

    /// Accessing the value inside ArcSwap with Guards (and checks for the reference counts).
    #[test]
    fn load_cnt() {
        let a = Arc::new(0);
        let shared = ArcSwap::from(Arc::clone(&a));
        // One in shared, one in a
        assert_eq!(2, Arc::strong_count(&a));
        let guard = shared.load();
        assert_eq!(0, **guard);
        // The guard doesn't have its own ref count now
        assert_eq!(2, Arc::strong_count(&a));
        let guard_2 = shared.load();
        // Unlike with guard, this does not deadlock
        shared.store(Arc::new(1));
        // But now, each guard got a full Arc inside it
        assert_eq!(3, Arc::strong_count(&a));
        // And when we get rid of them, they disappear
        drop(guard_2);
        assert_eq!(2, Arc::strong_count(&a));
        let _b = Arc::clone(&guard);
        assert_eq!(3, Arc::strong_count(&a));
        // We can drop the guard it came from
        drop(guard);
        assert_eq!(2, Arc::strong_count(&a));
        let guard = shared.load();
        assert_eq!(1, **guard);
        drop(shared);
        // We can still use the guard after the shared disappears
        assert_eq!(1, **guard);
        let ptr = Arc::clone(&guard);
        // One in shared, one in guard
        assert_eq!(2, Arc::strong_count(&ptr));
        drop(guard);
        assert_eq!(1, Arc::strong_count(&ptr));
    }

    /// There can be only limited amount of leases on one thread. Following ones are created, but
    /// contain full Arcs.
    #[test]
    fn lease_overflow() {
        let a = Arc::new(0);
        let shared = ArcSwap::from(Arc::clone(&a));
        assert_eq!(2, Arc::strong_count(&a));
        let mut guards = (0..1000).map(|_| shared.load()).collect::<Vec<_>>();
        let count = Arc::strong_count(&a);
        assert!(count > 2);
        let guard = shared.load();
        assert_eq!(count + 1, Arc::strong_count(&a));
        drop(guard);
        assert_eq!(count, Arc::strong_count(&a));
        // When we delete the first one, it didn't have an Arc in it, so the ref count doesn't drop
        guards.swap_remove(0);
        // But new one reuses now vacant the slot and doesn't create a new Arc
        let _guard = shared.load();
        assert_eq!(count, Arc::strong_count(&a));
    }

    #[test]
    fn load_null() {
        let shared = ArcSwapOption::<usize>::default();
        let guard = shared.load();
        assert!(guard.is_none());
        shared.store(Some(Arc::new(42)));
        assert_eq!(42, **shared.load().as_ref().unwrap());
    }

    #[test]
    fn from_into() {
        let a = Arc::new(42);
        let shared = ArcSwap::new(a);
        let guard = shared.load();
        let a = shared.into_inner();
        assert_eq!(42, *a);
        assert_eq!(2, Arc::strong_count(&a));
        drop(guard);
        assert_eq!(1, Arc::strong_count(&a));
    }

    // Note on the Relaxed order here. This should be enough, because there's that barrier.wait
    // in between that should do the synchronization of happens-before for us. And using SeqCst
    // would probably not help either, as there's nothing else with SeqCst here in this test to
    // relate it to.
    #[derive(Default)]
    struct ReportDrop(Arc<AtomicUsize>);
    impl Drop for ReportDrop {
        fn drop(&mut self) {
            self.0.fetch_add(1, Ordering::Relaxed);
        }
    }

    const ITERATIONS: usize = 50;

    /// Interaction of two threads about a guard and dropping it.
    ///
    /// We make sure everything works in timely manner (eg. dropping of stuff) even if multiple
    /// threads interact.
    ///
    /// The idea is:
    /// * Thread 1 loads a value.
    /// * Thread 2 replaces the shared value. The original value is not destroyed.
    /// * Thread 1 drops the guard. The value is destroyed and this is observable in both threads.
    #[test]
    fn guard_drop_in_thread() {
        for _ in 0..ITERATIONS {
            let cnt = Arc::new(AtomicUsize::new(0));

            let shared = ArcSwap::from_pointee(ReportDrop(cnt.clone()));
            assert_eq!(cnt.load(Ordering::Relaxed), 0, "Dropped prematurely");
            // We need the threads to wait for each other at places.
            let sync = Barrier::new(2);

            thread::scope(|scope| {
                scope.spawn(|_| {
                    let guard = shared.load();
                    sync.wait();
                    // Thread 2 replaces the shared value. We wait for it to confirm.
                    sync.wait();
                    drop(guard);
                    assert_eq!(cnt.load(Ordering::Relaxed), 1, "Value not dropped");
                    // Let thread 2 know we already dropped it.
                    sync.wait();
                });

                scope.spawn(|_| {
                    // Thread 1 loads, we wait for that
                    sync.wait();
                    shared.store(Default::default());
                    assert_eq!(cnt.load(Ordering::Relaxed), 0, "Dropped while still in use");
                    // Let thread 2 know we replaced it
                    sync.wait();
                    // Thread 1 drops its guard. We wait for it to confirm.
                    sync.wait();
                    assert_eq!(cnt.load(Ordering::Relaxed), 1, "Value not dropped");
                });
            })
            .unwrap();
        }
    }

    /// Check dropping a lease in a different thread than it was created doesn't cause any
    /// problems.
    #[test]
    fn guard_drop_in_another_thread() {
        for _ in 0..ITERATIONS {
            let cnt = Arc::new(AtomicUsize::new(0));
            let shared = ArcSwap::from_pointee(ReportDrop(cnt.clone()));
            assert_eq!(cnt.load(Ordering::Relaxed), 0, "Dropped prematurely");
            let guard = shared.load();

            drop(shared);
            assert_eq!(cnt.load(Ordering::Relaxed), 0, "Dropped prematurely");

            thread::scope(|scope| {
                scope.spawn(|_| {
                    drop(guard);
                });
            })
            .unwrap();

            assert_eq!(cnt.load(Ordering::Relaxed), 1, "Not dropped");
        }
    }

    /// Similar, but for peek guard.
    #[test]
    fn signal_drop_in_another_thread() {
        for _ in 0..ITERATIONS {
            let cnt = Arc::new(AtomicUsize::new(0));
            let shared = ArcSwap::from_pointee(ReportDrop(cnt.clone()));
            assert_eq!(cnt.load(Ordering::Relaxed), 0, "Dropped prematurely");
            let guard = shared.load_signal_safe();

            // We can't drop here, sorry. Or, not even replace, as that would deadlock.

            thread::scope(|scope| {
                scope.spawn(|_| {
                    drop(guard);
                });

                assert_eq!(cnt.load(Ordering::Relaxed), 0, "Dropped prematurely");
                shared.swap(Default::default());
                assert_eq!(cnt.load(Ordering::Relaxed), 1, "Not dropped");
            })
            .unwrap();
        }
    }

    #[test]
    fn load_option() {
        let shared = ArcSwapOption::from_pointee(42);
        // The type here is not needed in real code, it's just addition test the type matches.
        let opt: Option<_> = Guard::into_inner(shared.load());
        assert_eq!(42, *opt.unwrap());

        shared.store(None);
        assert!(shared.load().is_none());
    }

    // Check stuff can get formatted
    #[test]
    fn debug_impl() {
        let shared = ArcSwap::from_pointee(42);
        assert_eq!("ArcSwapAny(42)", &format!("{:?}", shared));
        assert_eq!("42", &format!("{:?}", shared.load()));
    }

    #[test]
    fn display_impl() {
        let shared = ArcSwap::from_pointee(42);
        assert_eq!("42", &format!("{}", shared));
        assert_eq!("42", &format!("{}", shared.load()));
    }

    // The following "tests" are not run, only compiled. They check that things that should be
    // Send/Sync actually are.
    fn _check_stuff_is_send_sync() {
        let shared = ArcSwap::from_pointee(42);
        let moved = ArcSwap::from_pointee(42);
        let shared_ref = &shared;
        let lease = shared.load();
        let lease_ref = &lease;
        let lease = shared.load();
        let guard = shared.load_signal_safe();
        let guard_ref = &guard;
        let guard = shared.load_signal_safe();
        thread::scope(|s| {
            s.spawn(move |_| {
                let _ = guard;
                let _ = guard_ref;
                let _ = lease;
                let _ = lease_ref;
                let _ = shared_ref;
                let _ = moved;
            });
        })
        .unwrap();
    }
}<|MERGE_RESOLUTION|>--- conflicted
+++ resolved
@@ -4,12 +4,9 @@
 )]
 #![deny(missing_docs, warnings)]
 #![allow(renamed_and_removed_lints)]
-<<<<<<< HEAD
 #![cfg_attr(feature = "unstable-weak", feature(weak_into_raw))]
-=======
 // TODO: The docs might want some rewrite and cleanup too. This is quite a mouthful for
 // *introduction* to the library.
->>>>>>> 5939ac47
 
 //! Making [`Arc`][Arc] itself atomic
 //!
